// Copied verbatim from the Cromwell project
// https://github.com/broadinstitute/cromwell/blob/develop/project/Merging.scala
import sbt._
import sbtassembly.AssemblyPlugin.autoImport._
import sbtassembly.{MergeStrategy, PathList}

object Merging {
<<<<<<< HEAD
  val customMergeStrategy: Def.Initialize[String => MergeStrategy] =
    Def.setting {
      case PathList(ps @ _*) if ps.last == "project.properties" =>
        // Merge/Filter project.properties files from Google jars that otherwise collide at merge time.
        MergeStrategy.filterDistinctLines
      case PathList(ps @ _*) if ps.last == "logback.xml" =>
        MergeStrategy.first
      // AWS SDK v2 configuration files - can be discarded
      case PathList(ps @ _*)
          if Set(
              "codegen.config",
              "service-2.json",
              "waiters-2.json",
              "customization.config",
              "examples-1.json",
              "paginators-1.json"
          ).contains(ps.last) =>
        MergeStrategy.discard
      case x @ PathList("META-INF", path @ _*) =>
        path map {
          _.toLowerCase
        } match {
          case "spring.tooling" :: xs =>
            MergeStrategy.discard
          case "io.netty.versions.properties" :: Nil =>
            MergeStrategy.first
          case "maven" :: "com.google.guava" :: xs =>
            MergeStrategy.first
          case _ =>
            val oldStrategy = (assemblyMergeStrategy in assembly).value
            oldStrategy(x)
        }
      case x @ PathList("OSGI-INF", path @ _*) =>
        path map {
          _.toLowerCase
        } match {
          case "l10n" :: "bundle.properties" :: Nil =>
            MergeStrategy.concat
          case _ =>
            val oldStrategy = (assemblyMergeStrategy in assembly).value
            oldStrategy(x)
        }
      case "asm-license.txt" | "module-info.class" | "overview.html" | "cobertura.properties" =>
        MergeStrategy.discard
      case PathList("mime.types") =>
        MergeStrategy.last
      case x =>
        val oldStrategy = (assemblyMergeStrategy in assembly).value
        oldStrategy(x)
    }
=======
  val customMergeStrategy: Def.Initialize[String => MergeStrategy] = Def.setting {
    case PathList(ps @ _*) if ps.last == "project.properties" =>
      // Merge/Filter project.properties files from Google jars that otherwise collide at merge time.
      MergeStrategy.filterDistinctLines
    case PathList(ps @ _*) if ps.last == "logback.xml" =>
      MergeStrategy.first
    // AWS SDK v2 configuration files - can be discarded
    case PathList(ps @ _*)
        if Set("codegen.config",
               "service-2.json",
               "waiters-2.json",
               "customization.config",
               "examples-1.json",
               "paginators-1.json").contains(ps.last) =>
      MergeStrategy.discard
    case x @ PathList("META-INF", path @ _*) =>
      path map {
        _.toLowerCase
      } match {
        case "spring.tooling" :: xs =>
          MergeStrategy.discard
        case "io.netty.versions.properties" :: Nil =>
          MergeStrategy.first
        case "maven" :: "com.google.guava" :: xs =>
          MergeStrategy.first
        case _ =>
          val oldStrategy = (assemblyMergeStrategy in assembly).value
          oldStrategy(x)
      }
    case x @ PathList("OSGI-INF", path @ _*) =>
      path map {
        _.toLowerCase
      } match {
        case "l10n" :: "bundle.properties" :: Nil =>
          MergeStrategy.concat
        case _ =>
          val oldStrategy = (assemblyMergeStrategy in assembly).value
          oldStrategy(x)
      }
    case "asm-license.txt" | "module-info.class" | "overview.html" | "cobertura.properties" =>
      MergeStrategy.discard
    case PathList("mime.types") =>
      MergeStrategy.last
    case x =>
      val oldStrategy = (assemblyMergeStrategy in assembly).value
      oldStrategy(x)
  }
>>>>>>> 1458df46
}<|MERGE_RESOLUTION|>--- conflicted
+++ resolved
@@ -5,58 +5,6 @@
 import sbtassembly.{MergeStrategy, PathList}
 
 object Merging {
-<<<<<<< HEAD
-  val customMergeStrategy: Def.Initialize[String => MergeStrategy] =
-    Def.setting {
-      case PathList(ps @ _*) if ps.last == "project.properties" =>
-        // Merge/Filter project.properties files from Google jars that otherwise collide at merge time.
-        MergeStrategy.filterDistinctLines
-      case PathList(ps @ _*) if ps.last == "logback.xml" =>
-        MergeStrategy.first
-      // AWS SDK v2 configuration files - can be discarded
-      case PathList(ps @ _*)
-          if Set(
-              "codegen.config",
-              "service-2.json",
-              "waiters-2.json",
-              "customization.config",
-              "examples-1.json",
-              "paginators-1.json"
-          ).contains(ps.last) =>
-        MergeStrategy.discard
-      case x @ PathList("META-INF", path @ _*) =>
-        path map {
-          _.toLowerCase
-        } match {
-          case "spring.tooling" :: xs =>
-            MergeStrategy.discard
-          case "io.netty.versions.properties" :: Nil =>
-            MergeStrategy.first
-          case "maven" :: "com.google.guava" :: xs =>
-            MergeStrategy.first
-          case _ =>
-            val oldStrategy = (assemblyMergeStrategy in assembly).value
-            oldStrategy(x)
-        }
-      case x @ PathList("OSGI-INF", path @ _*) =>
-        path map {
-          _.toLowerCase
-        } match {
-          case "l10n" :: "bundle.properties" :: Nil =>
-            MergeStrategy.concat
-          case _ =>
-            val oldStrategy = (assemblyMergeStrategy in assembly).value
-            oldStrategy(x)
-        }
-      case "asm-license.txt" | "module-info.class" | "overview.html" | "cobertura.properties" =>
-        MergeStrategy.discard
-      case PathList("mime.types") =>
-        MergeStrategy.last
-      case x =>
-        val oldStrategy = (assemblyMergeStrategy in assembly).value
-        oldStrategy(x)
-    }
-=======
   val customMergeStrategy: Def.Initialize[String => MergeStrategy] = Def.setting {
     case PathList(ps @ _*) if ps.last == "project.properties" =>
       // Merge/Filter project.properties files from Google jars that otherwise collide at merge time.
@@ -104,5 +52,4 @@
       val oldStrategy = (assemblyMergeStrategy in assembly).value
       oldStrategy(x)
   }
->>>>>>> 1458df46
 }