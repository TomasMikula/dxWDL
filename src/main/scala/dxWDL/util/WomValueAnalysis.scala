--- conflicted
+++ resolved
@@ -77,14 +77,7 @@
       case (_, WomOptionalValue(_, None)) => false
 
       // struct -- make sure all of its fields do not require evaluation
-<<<<<<< HEAD
-      case (
-          WomCompositeType(typeMap: Map[String, WomType], _),
-          WomObject(valueMap, _)
-          ) =>
-=======
       case (WomCompositeType(typeMap: Map[String, WomType], _), WomObject(valueMap, _)) =>
->>>>>>> 1458df46
         typeMap.exists {
           case (name, t) =>
             val value: WomValue = valueMap(name)
@@ -92,16 +85,8 @@
         }
 
       case (_, _) =>
-<<<<<<< HEAD
-        throw new Exception(
-            s"""|Unsupported combination type=(${womType.stableName},${womType})
-                    |value=(${value.toWomString}, ${value})""".stripMargin
-              .replaceAll("\n", " ")
-        )
-=======
         throw new Exception(s"""|Unsupported combination type=(${womType.stableName},${womType})
                     |value=(${value.toWomString}, ${value})""".stripMargin.replaceAll("\n", " "))
->>>>>>> 1458df46
     }
   }
 
@@ -129,12 +114,7 @@
 
   def evalConst(womType: WomType, expr: WomExpression): WomValue = {
     ifConstEval(womType, expr) match {
-<<<<<<< HEAD
-      case None =>
-        throw new Exception(s"Expression ${expr} is not a WDL constant")
-=======
       case None           => throw new Exception(s"Expression ${expr} is not a WDL constant")
->>>>>>> 1458df46
       case Some(wdlValue) => wdlValue
     }
   }
