--- conflicted
+++ resolved
@@ -32,7 +32,14 @@
 import wdlTools.exec.DockerUtils
 import wdlTools.syntax.SourceLocation
 import wdlTools.types.{WdlTypes, TypedAbstractSyntax => TAT}
-import wdlTools.util.{FileSource, FileSourceResolver, RealFileSource, TraceLevel, Util}
+import wdlTools.util.{
+  FileSource,
+  FileSourceResolver,
+  FileUtils,
+  RealFileSource,
+  TraceLevel,
+  SysUtils
+}
 
 case class TaskRunner(task: TAT.Task,
                       document: TAT.Document,
@@ -46,7 +53,7 @@
                       delayWorkspaceDestruction: Option[Boolean],
                       dxApi: DxApi,
                       evaluator: Eval) {
-  private val dockerUtils = DockerUtils(evaluator.opts, evaluator.evalCfg)
+  private val dockerUtils = DockerUtils(fileResolver, dxApi.logger)
 
   // serialize the task inputs to json, and then write to a file.
   def writeEnvToDisk(localizedInputs: Map[String, (WdlTypes.T, WdlValues.V)],
@@ -65,11 +72,11 @@
 
     // marshal into json, and then to a string
     val json = JsObject("localizedInputs" -> JsObject(locInputsM), "dxUrl2path" -> JsObject(dxUrlM))
-    Util.writeFileContent(dxPathConfig.runnerTaskEnv, json.prettyPrint)
+    FileUtils.writeFileContent(dxPathConfig.runnerTaskEnv, json.prettyPrint)
   }
 
   def readEnvFromDisk(): (Map[String, (WdlTypes.T, WdlValues.V)], Map[FileSource, Path]) = {
-    val buf = Util.readFileContent(dxPathConfig.runnerTaskEnv)
+    val buf = FileUtils.readFileContent(dxPathConfig.runnerTaskEnv)
     val json: JsValue = buf.parseJson
     val (localPathToJs, dxUriToJs) = json match {
       case JsObject(m) =>
@@ -91,18 +98,14 @@
     }
     val fileSourceToPath = dxUriToJs.map {
       case (uri, JsString(path)) => fileResolver.resolve(uri) -> Paths.get(path)
-<<<<<<< HEAD
-      case (_, _)                => throw new Exception("Sanity")
-=======
       case other                 => throw new Exception(s"Invalid map item ${other}")
->>>>>>> 742bc8d7
     }
     (localizedInputs, fileSourceToPath)
   }
 
   private def printDirStruct(): Unit = {
     dxApi.logger.traceLimited("Directory structure:", minLevel = TraceLevel.VVerbose)
-    val (stdout, _) = Util.execCommand("ls -lR", None)
+    val (_, stdout, _) = SysUtils.execCommand("ls -lR", None)
     dxApi.logger.traceLimited(stdout + "\n", 10000, minLevel = TraceLevel.VVerbose)
   }
 
@@ -194,7 +197,7 @@
         Vector(part1, command, part2).mkString("\n")
       }
     dxApi.logger.traceLimited(s"writing bash script to ${dxPathConfig.script}")
-    Util.writeFileContent(dxPathConfig.script, script)
+    FileUtils.writeFileContent(dxPathConfig.script, script)
     dxPathConfig.script.toFile.setExecutable(true)
   }
 
@@ -253,7 +256,7 @@
     //  -v ${dxPathConfig.dxfuseMountpoint}:${dxPathConfig.dxfuseMountpoint}
 
     dxApi.logger.traceLimited(s"writing docker run script to ${dxPathConfig.dockerSubmitScript}")
-    Util.writeFileContent(dxPathConfig.dockerSubmitScript, dockerRunScript)
+    FileUtils.writeFileContent(dxPathConfig.dockerSubmitScript, dockerRunScript)
     dxPathConfig.dockerSubmitScript.toFile.setExecutable(true)
   }
 
@@ -319,13 +322,13 @@
     // build a manifest for dxda, if there are files to download
     val DxdaManifest(manifestJs) = dxdaManifest
     if (manifestJs.asJsObject.fields.nonEmpty) {
-      Util.writeFileContent(dxPathConfig.dxdaManifest, manifestJs.prettyPrint)
+      FileUtils.writeFileContent(dxPathConfig.dxdaManifest, manifestJs.prettyPrint)
     }
 
     // build a manifest for dxfuse
     val DxfuseManifest(manifest2Js) = dxfuseManifest
     if (manifest2Js != JsNull) {
-      Util.writeFileContent(dxPathConfig.dxfuseManifest, manifest2Js.prettyPrint)
+      FileUtils.writeFileContent(dxPathConfig.dxfuseManifest, manifest2Js.prettyPrint)
     }
 
     val inputsWithTypes: Map[String, (WdlTypes.T, WdlValues.V)] =
