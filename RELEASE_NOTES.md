--- conflicted
+++ resolved
@@ -2,15 +2,12 @@
 
 ## 0.40
 - Upgrade to wdl4s version 0.15.
-<<<<<<< HEAD
 - Enabling a group of compiler warnings, and removing unused imports
-=======
 - Enable several compiler warnings, removing unused imports
 - Bug fixes:
   * Wrong dx project name when using multiple shells, and
     different projects
   * Better handling of errors from background 'dx cat' processes.
->>>>>>> 8a89f753
 
 ## 0.39
 - Streaming works with tasks that use docker
