# Release Notes

<<<<<<< HEAD
## 1.00
- Support for WDL version 1.0, as well as draft-2. There are two features
that are not yet supported: `struct`, and nested scatters. Work is ongoing
to address these omissions.
=======
## 0.81.6

- Ensure that native docker uses the machine's hostname (i.e., the job ID) as
  the hostname, matching the previous behavior of dx-docker.  This allows
  setting the job ID in error messages, helping debugging.
>>>>>>> 871a6680

## 0.81.5
- Adding debug information to conversions from JSON to WDL variables. This helps
track down runtime problems with missing variables that a task is expecting. Previously,
we didn't know which variable was having a problem.

## 0.81.4
- Bug fix for complex cases where WDL files import each other.

## 0.81.3
- Bug fix for native docker. There was a problem when a docker image was using an internally defined
user; it didn't have the necessary permissions to create output files on the worker.

## 0.81.2
- Support NTLM proxies. If your organization is configured with an NTLM proxy,
you can use it like this:
```
$ export HTTP_PROXY_METHOD=ntlm
$ export HTTP_PROXY_DOMAIN = acme.com
$ export HTTP_PROXY = https://john_smith:welcome1@proxy.acme.com:8080
$ java -jar dxWDL.jar ...
```


## 0.81.1
- Supporting proxy configuration with user and password. For example:
```
$ export HTTPS_PROXY = https://john_smith:welcome1@proxy.acme.com:8080
```

## 0.81

- [Proxy configuration](./doc/ExpertOptions.md#Proxy-configurations). If your organization interposes a proxy between the internal machines and external hosts, you can set the environment variable `HTTP_PROXY` (or `HTTPS_PROXY`) to point to the proxy. The compiler will pass all of its dnanexus API calls through that proxy. For example, if you perform the following on the command line shell:

```bash
$ export HTTP_PROXY = proxy.acme.com:8080
$ java -jar dxWDL.jar ...
```

the compiler will route all requests through the machine `proxy.acme.com` on port `8080`.

## 0.80

- Native docker is now the default. If you still want to use [dx-docker](https://wiki.dnanexus.com/Developer-Tutorials/Using-Docker-Images), the `-useDxDocker` flag is available. In order to store a docker image on the platform, you can do `docker save`, and upload the tarball to a file. More details are provided in the [export options](./doc/ExpertOptions.md#Docker).

- The compiler emits a warning for partialy defined workflow outputs. For example, in workflow `foo`, the output `add.result` is partial, because it is not assigned to a variable. Partial definitions are discarded during compilation, hence the warning.

```wdl
workflow foo {
  call add { ... }
  output {
     add.result
  }
}
```

To avoid this problem, rewrite like this:

```wdl
workflow foo {
  call add { ... }
  output {
     Int r = add.result
  }
}
```

- Update test scripts for python3

## 0.79.1

- Version [docker-based runner script](https://github.com/dnanexus/dxWDL/tree/master/scripts/compiler_image/run-dxwdl-docker)
- Do not call sudo in runner script, in case system is set up not to require
  sudo to run Docker.
- Rename run script to `run-dxwdl-docker`

```
$ export DXWDL_VERSION=0.79.1
$ sudo run-dxwdl-docker compile /path/to/foo.wdl -project project-xxx
```

## 0.79
- Support [per task dx-attributes](./doc/ExpertOptions.md#Setting-dnanexus-specific-attributes-for-tasks).
- Report a warning for a non-empty runtime section in a native applet, instead of throwing an error. Note
that the WDL runtime section will be ignored, the native definitions will be used instead.
- Fix bug when using [spaces in output files](https://github.com/dnanexus/dxWDL/issues/181)
- Eliminate a job-describe API call from all tasks. This reduces overall platform load,
which is important in volume workflows.
- Support for [private docker registries](./doc/ExperOptions.md#Native-docker-and-private-registries)
- A [docker image](https://hub.docker.com/r/dnanexus/dxwdl) for
running the compiler without needing to install dependencies. You can
use the
[dxwdl](https://github.com/dnanexus/dxWDL/tree/master/scripts/compiler_image/dxwdl)
script to compile file `foo.wdl` like this:

```bash
$ runc.sh compile /path/to/foo.wdl -project project-xxxx
```

- Instructions for how to replace the built in
  [reorganize workflow outputs](./doc/ExpertOptions.md#Use-your-own-applet) applet,
  with your [own](./doc/ExpertOptions.md#Handling-intermediate-workflow-outputs).


## 0.78.1
- Support the `restartableEntryPoints` applet option in the `extras` file.

## 0.78
- Clone the dxWDL runtime asset to local project, to allow sub-jobs access to it.

## 0.77
- Improve user message when pretty printing an erroneous WDL file.
- New command line flag `--leaveWorkflowsOpen`, that leaves the toplevel workflow
open. This option is intended for power users, it allows modifying the workflow
after the compiler is done.
- Figure out the smallest instance from the *current* price list,
avoid the use of a hardcoded instance type. On the Azure cloud, an
applet failed because it tried using the hardcoded `mem1_ssd1_x4`
instance, which does not exist there (only on AWS).

## 0.76
- Handle using an asset that lives in another project by creating a local
record for it.

## 0.75
- Upgrade to Ubuntu 16.04
- Preparatory work for supporting WOM as a compilation intermediate representation.

## 0.74.1
- Removed inlining of tasks code into auxiliary applets. This was causing
a workflow to change when a task was modified, violating separate compilation,
and not allowing executable cloning to work.

## 0.74
- Improving test and release scripts.
- Adding printout for the dxWDL version to running applets and workflows
- Check and throw an exception if an asset is not in the current project. It
needs to be cloned.
- Supporting Amsterdam (azure:westeurope) and Berlin (aws:eu-central-1) regions.
- Fixed error in collecting results from an optional workflow branch.

## 0.72
- Put the project-wide reuse of applets under a special flag `projectWideReuse`.
- Improved the queries to find dx:executables on the target path.
- Improvements to the algorithm for splitting a WDL code block into parts.

## 0.71
- In an unlocked workflow, compile toplevel calls with no
subexpressions to dx stages. The
[expert options](./doc/ExpertOptions.md#toplevel-calls-compiled-as-stages)
page has a full description of the feature.
- Allow the compiler to reuse applets that have been archived. Such
applets are moved to a `.Archive` directory, and the creation date is
appended to the applet name, thereby modifying the applet name. The
name changes causes the search to fail. This was fixed by loosening the
search criterion.

## 0.70
- Upgrade to Cromwell 33.1
- Reuse applets and workflows inside a rpoject. The compiler now looks
for an applet/workflow with the correct name and checksum anywhere in
the project, not just in the target directory. This resolved
issue (https://github.com/dnanexus/dxWDL/issues/154).

## 0.69
- Support importing http URLs
- Simplified handling of imports and workflow decomposition
- Fixed issue (https://github.com/dnanexus/dxWDL/issues/148). This was a bug
occuring when three or more files with the same name were downloaded to
a task.
- Fixed issue (https://github.com/dnanexus/dxWDL/issues/146). This
occurred when (1) a workflow called a task, and (2) the task and the workflow had
an input with the same name but different types. For example, workflow
`w` calls task `PTAsays`, both use input `fruit`, but it has types
`Array[String]` and `String`.

```wdl
workflow w {
    Array[String] fruit = ["Banana", "Apple"]
    scatter (index in indices) {
        call PTAsays {
            input: fruit = fruit[index], y = " is good to eat"
        }
        call Add { input:  a = 2, b = 4 }
    }
}

task PTAsays {
    String fruit
    String y
     ...
}
```

## 0.68.1
- Fixing build and release scripts.
- Allowing non-priviliged users to find the dxWDL runtime asset in
the public repository.

## 0.68
- Throw an exception if a wrapper for a native platform call has
a non-empty runtime section.
- Use an SSD instance for the collect sub-jobs.
- Remove the runtime check for calling a task with missing values,
fix issue (https://github.com/dnanexus/dxWDL/issues/112). The check
is overly restrictive. The task could have a default, or, be able to
tolerate the missing argument.

## 0.67
- Color coding outputs, yellow for warnings, red for errors.
- Indenting information output in verbose mode
- Removing the use of `dx pwd`. The user needs to specify the
destination path on the command line. A way to avoid this, is to compile
from the dx-toolkit, with the upcoming `dx compile` command.


## 0.66.2
- Allow variable and task names to include the sub-string "last"
- Workflow fragment applets inherit access properties from the extras
file.

## 0.66.1
- Ignoring unknown runtime attributes in the extras file.

## 0.66
- Decomposing a workflow when there is a declaration after a call. For example,
workflow `foo` needs to be decomposed. The workflow fragment runner does not
handle dependencies, and cannot wait for the `add` call to complete.

```wdl
workflow foo {
    Array[Int] numbers

    scatter (i in numbers) {
        call add { input: a=i, b=1}
        Int m = add.result + 2
    }

    output {
        Array[Int] ms = m
    }
}
```

- Setting debug levels at runtime. The compiler flag `runtimeDebugLevel` can be set to 0, 1, or 2.
Level 2 is maximum verbosity, level 1 is the default, zero is minimal outputs.

- Upgrade to Cromwell version 32.

- Using headers to speed up the workflow decomposition step. The idea
is to represent a WDL file with header. When a file is imported, we
use the header, instead of pulling in the entire WDL code, including
its own imports.

- Support setting defaults in applets, not just workflows. This can be done with the `--defaults`
command line option, and a JSON file of WDL inputs.

## 0.65
- Optimization for the case of launching an instance where it is
calculated at runtime.

- Support dnanexus configuration options for tasks. Setting
the execution policy, timeout policies, and access
control can be achieved by specifying the default option in the
`default_taskdx_attributes` section of the `extras` file. For
example:

```json
{
  "default_task_dx_attributes" : {
    "runSpec": {
        "executionPolicy": {
          "restartOn": {
            "*": 3
          }
        },
        "timeoutPolicy": {
          "*": {
            "hours": 12
          }
        },
        "access" : {
          "project": "CONTRIBUTE",
          "allProjects": "VIEW",
          "network": [
            "*"
          ],
          "developer": true
        }
      }
  }
}
```

- Improved error message for namespace validation. Details are no longer hidden when
the `-quiet` flag is set.

- Reduced logging verbosity at runtime. Disabled printing of directory structure when running
tasks, as the directories could be very large.

- Added support for calling native DNAx apps. The command

```
java -jar dxWDL.jar dxni -apps -o my_apps.wdl
```

instructs the compiler to search for all the apps you can call, and create WDL
tasks for them.


## 0.64
- Support for setting defaults for all task runtime attributes has been added.
This is similar to the Cromwell style. The `extras` command line flag takes a JSON file
as an argument. For example, if `taskAttrs.json` is this file:
```json
{
    "default_runtime_attributes" : {
      "docker" : "quay.io/encode-dcc/atac-seq-pipeline:v1"
    }
}
```

Then adding it to the compilation command line will add the `atac-seq` docker image to all
tasks by default.
```
java -jar dxWDL-0.44.jar compile test/files.wdl -defaults test/files_input.json -extras taskAttrs.json
```

- Reduced the number of auxiliary jobs launched when a task specifies the instance type dynamically.
A task can do this is by specifiying runtime attributes with expressions.
- Added the value iterated on in scatters

## 0.63
- Upgrade to cromwell-31 WDL/WOM library
- Report multiple validation errors in one step; do not throw an exception for
the first one and stop.
- Reuse more of Cromwell's stdlib implementation
- Close generated dx workflows


## 0.62.2
- Bug fix for case where optional optional types were generated. For example, `Int??`.

## 0.62

- Nested scatters and if blocks
- Support for missing arguments has been removed, the compiler will generate
an error in such cases.


## 0.61.1

- When a WDL workflow has an empty outputs section, no outputs will be generated.

## 0.61

- Decomposing a large block into a sub-workflow, and a call. For
example, workflow `foobar` has a complex scatter block, one that has
more than one call. It is broken down into the top-level workflow
(`foobar`), and a subworkflow (`foobar_add`) that encapsulates the
inner block.

```
workflow foobar {
  Array[Int] ax

  scatter (x in ax) {
    Int y = x + 4
    call add { input: a=y, b=x }
    Int base = add.result
    call mul { input: a=base, n=x}
  }
  output {
    Array[Int] result = mul.result
  }
}

task add {
  Int a
  Int b
  command {}
  output {
    Int result = a + b
  }
}

task mul {
  Int a
  Int n
  command {}
  output {
    Int result = a ** b
  }
}
```

Two pieces are together equivalent to the original workflow.
```
workflow foobar {
  Array[Int] ax
  scatter (x in ax) {
    Int y = x + 4
    call foobar_add { x=x, y=y }
  }
  output {
    Array[Int] result = foobar_add.mul_result
  }
}

workflow foobar_add {
  Int x
  Int y

  call add { input: a=y, b=x }
  Int base = add.result
  call mul { input: a=base, n=x}

  output {
     Int add_result = add.result
     Int out_base = base
     Int mul_result = mul.result
   }
 }
```

- A current limitation is that subworkflows, created in this way, give errors
for missing variables.
- The allowed syntax for workflow outputs has been tightened. An output
declaration must have a type and and a value. For example, this is legal:
```
output {
   Int add_result = add.result
}
```

but this is not:
```
output {
   add.result
}
```

## 0.60.2
- Minor bug fixes

## 0.60.1
- Bug fix release

## 0.60
- Split README into introduction, and advanced options. This should, hopefully, make
the top level text easier for the beginner.
- A workflow can call another workflow (subworkflow). Currently,
  the UI support for this feature is undergoing improvements.
- The search path for import can be extended by using the `--imports` command line argument.
This is useful when the source WDL files are spread across several directories.

## 0.59
- Improved handling of pricing list
- Upgraded to the new wdl4s library, that now lives in the cromwell
  repository under cromwell-wdl. The cromwell version is 30.2.

## 0.58
- Adhering to WDL spec: a declaration set to a constant is
treated as an input. In the example, `contamination` is compiled to
a workflow input with a default of `0.75`.

```
workflow w {
  Float contamination = 0.75
}
```

- Improving naming of workflow stages, and how their appear in the UI.
- Fixed regression in compilation of stand-alone applets.
- Fixed bug when pretty-printing applets that use <<<,>>> instead of {,}

## 0.57
- Fixed bug in setting workflow defaults from JSON file
- Improved behavior of the `sub` and `size` stdlib functions
- Improved naming convention for scatter/if workflow stages.

## 0.56
- Access to arguments in calls inside scatters. This
feature was lost while supporting locked-down workflows.

```
task Add {
    Int a
    Int b
    command {}
    output {
        Int result = a + b
    }
}

workflow w {
    scatter (i in [1, 10, 100]) {
        call Add { input: a=i }
    }
}
```

For example, in workflow `w`, argument `b` is missing from the `Add`
call. It is now possible to set it it from the command line with `dx
run w -iscatter_1.Add_b=3`. With an inputs file, the syntax is:
`w.Add.b = 3`.

- Fixed bad interaction with the UI, where default values were omitted.

## 0.55
- Improved support for conditionals and optional values
- Automated tests for both locked and regular workflows
- Various minor bug fixes

## 0.54
- More accurate detection of the IO classes in dx:applets.
- Improved handling of WDL constants. For example, multi word
constants such as `["1", "2", "4"]`, and `4 + 11` are recognized as
such. When possible, they are evaluated at runtime.
- Revert default compilation to a regular workflow. It is possible to
compile to a locked-down workflow by specifying `-locked` on the
command line. To specify command workflow inputs from the command line
use:
```
dx run foo -i0.N=19
```


## 0.53
- Not closing dx:workflow objects, this is too restrictive.


## 0.52
- Uplift the code to use DNAnexus workflow inputs and outputs.
Running a workflow now has slighly easier command line syntax.
For example, if workflow `foo` takes an integer
argument `N`, then running it through the CLI is done like
this:

```
dx run foo -iN=19
```

- Revamp the conversions between dx:file and wdl:file. This allows
specifying dx files in defaults.
- Initial support for non-empty WDL array types, for example `Array[String]+`.
- Improved handling of optional values

- An experimental new syntax for specifying inputs where the workflow
is underspecified. WDL allows leaving required call inputs unassigned, and
specifying them from the input file. For example, workflow `math`
calls task `add`, but does not specify argument `b`. It can then
be specified from the input file as follows: `{ "math.add.b" : 3}`.

```
task add {
    Int a
    Int b
    output {
        Int result = a + b
    }
}

workflow math {
    call add { input: a = 3 }
    output {
       add.result
    }
}
```

The dx:workflow that is compiled from `math` can set this variable from
the command line as follows:
```
dx run math -iadd___b=5
```

This command line syntax may change in the future.

## 0.51
- Adding a `-quiet` flag to suppress warning and informational
  messages during compilation.
- Minor fixes

## 0.50
- Tasks that have an empty command section do not download files eagerly. For example,
if a task only looks at `size(file)`, it will not download the file at all.

```
task fileSize {
    File in_file

    command {}
    output {
        Float num_bytes = size(in_file)
    }
}
```

- Support docker images that reside on the platform.


## 0.49
- Removed limitation on maximal hourly price per instance. Some bioinformatics pipelines
regularly require heavy weight instances.
- Fixed several WDL typing issues
- Improving the internal representation of JSON objects given as input.

## 0.48
- Support string interpolation in workflow expressions
- Handle scatters where the called tasks return file arrays, and non-native
platform types. This is done by spawning a subjob to collect all the outputs
and bundle them.
- Azure us-west region is supported

## 0.47
- Support calling native DNAx applets from a WDL workflow. A helper utility
  is `dxni` (*Dx Native Interface*), it creates task wrappers for existing
  dx:applets.

## 0.46
- Allow applet/workflow inputs that are optional, and have a default.
- More friendly command line interface

## 0.45
- Default workflow inputs. The `--defaults` command line argument
embeds key-value pairs as workflow defaults. They can be overridden
at runtime if necessary.

## 0.44
- Use hashes instead of files for non-native dx types
- Do not use the help field in applet input/output arguments to carry
  WDL typing information.
- Fold small text files into the applet bash script. This speeds up the 'dx build'
  command, and avoids uploading them as separate platform files.
- Replace 'dx build' with direct API calls, additional compilation speedup.

## 0.43
- Speed up the creation of a dx:workflow. With one API call create
all the workflow stages, and add set the checksum property.
- Speeding up applet construction

## 0.42
- WDL objects: experimental
- Type coercion
- Faster compilation when applets already exist. Using bulk describe API, instead
  of looking up each applet separately.
- Adding checksum to dx:workflow objects, recompile only if it has not changed
- Specified behavior of input/output files in doc/Internals.md

## 0.41
- Minor fixes to streaming

## 0.40
- Upgrade to wdl4s version 0.15.
- Enable several compiler warnings, removing unused imports
- Bug fixes:
  * Wrong dx project name when using multiple shells, and
    different projects
  * Better handling of errors from background 'dx cat' processes.

## 0.39
- Streaming works with tasks that use docker

## 0.38
- Minor fixes, and better testing, for file streaming

## 0.37
- File download streaming

## 0.36
- Conditionals

## 0.35
- Support white space in destination argument
- Allow providing the dx instance type directly in the runtime attributes.

## 0.34
- Topological sorting of workflow. By default, check for circular
dependencies, and abort in case there are cycles. Optionally, sort the
calls to avoid forward references. This is useful for WDL scripts
that were not written by hand.
- Create an `output_section` applet for a compiled workflow. If
`--reorg` is specified on the command line, the applet also
reorganizes the output folder; it moves all intermediate results to
subfolder `intermediate`. Reorganization requires `CONTRIBUTE` level access,
which the user needs to have.
- Multi region support.

## 0.33
- Initial support for WDL pairs and maps
- Upgrade to wdl4s version 0.13
- Improve parsing for memory specifications
- Optionals can be passed as inputs and outputs from tasks.

## 0.32
- Support archive and force flags a la `dx build`. Applets and workflows
  are *not* deleted by default, the --force flag must be provided.
- If there are insufficient permissions to get the instance price list, we
  have a reasonable fallback option.
- Added namespace concept to intermediate representation.
- WDL pretty printer now retains output section.

## 0.31
- The compiler is packed into a single jar file
- Fixed glob bug

## 0.30
Bug fix release.

Corrected the checksum algorithm, to recurse through the directory
tree.

## 0.29
Improved support for scatters
  * Support an expression in a scatter collection.
  * Compile declarations before a scatter into the scatter
  applet. This optimization folds two applets into one.
  * Use wdl4s native name resolution to calculate scatter
  collection type.
  * Added documentation to doc/IR.md describing how scatters
  are compiled.

## 0.28
- Support for ragged file arrays
- Correctly handle an empty workflow output section
- Upgrade to wdl4s version 0.12
- Improvements to regression tests

## 0.27
- Support the import directive. This allows spreading definitions
  across multiple files.
- Using native wdl4s data structures, instead of pretty printing, for
  internal representation.

## 0.26
- Support passing unbound variables to calls inside scatters
- Implemented glob and size function for files
- Correctly handling empty arrays in task input/output
- Improved scatter linking. Got rid of runtime calls to get dx:applet descriptions.

## 0.25
- Allow a docker image to be specified as a parameter
- Use Travis containers for continuous integration
- Adding tests for instance type choice at runtime

## 0.24
- Support resource requirements (memory/disk) calculated from runtime variables.

## 0.23
- Rebuild an applet, only if the source code has changed. For example,
if an applet's WDL code changed, it will be rebuilt in the next compilation.

## 0.22
- Files are lazily downloaded in auxiliary applets, such as scatters. In
  tasks/applets, they are always downloaded.

## 0.21
- Adding linking information to applets that call other applets. This
ensures the correct applet-ids are invoked. No lookup by name
is performed at runtime.
- Minor bug fixes

## 0.20
- Separate compilation of workflows and tasks. A task is compiled to
single dx:applet, and a workflow is compiled to auxiliary applets and
a dx:workflow.
- WDL files containing only tasks, and no workflow, are supported
- Many improvements all around

## 0.13
- Upgrade to wdl4s v0.10
- Improving version number handling
- Minor improvements in debugging printout and error reporting

## 0.12
- The GATK pipeline compiles and runs (result not validated yet)
- Bug fixes:
  * Correct order of scatter output arrays
  * Improved handling of optionals

## 0.11
- Better compilation error messages
- Version checking
- Compiler verbose mode
- Renamed initial workflow stage to Common<|MERGE_RESOLUTION|>--- conflicted
+++ resolved
@@ -1,17 +1,15 @@
 # Release Notes
 
-<<<<<<< HEAD
+## 1.01
+
+- Ensure that native docker uses the machine's hostname (i.e., the job ID) as
+  the hostname, matching the previous behavior of dx-docker. This allows
+  setting the job ID in error messages, helping debugging. Contributed by Jeff Tratner.
+
 ## 1.00
 - Support for WDL version 1.0, as well as draft-2. There are two features
 that are not yet supported: `struct`, and nested scatters. Work is ongoing
 to address these omissions.
-=======
-## 0.81.6
-
-- Ensure that native docker uses the machine's hostname (i.e., the job ID) as
-  the hostname, matching the previous behavior of dx-docker.  This allows
-  setting the job ID in error messages, helping debugging.
->>>>>>> 871a6680
 
 ## 0.81.5
 - Adding debug information to conversions from JSON to WDL variables. This helps
